/build
/classes
/bin
/out
.DS_Store
*~
<<<<<<< HEAD
*.swp
=======
*.swp
/.idea
*.iws
*.ipr
*.iml
.gradle
gradlew
gradlew.bat
/gradle/

gradle.properties
release-key.asc
>>>>>>> f540af9f
<|MERGE_RESOLUTION|>--- conflicted
+++ resolved
@@ -4,9 +4,6 @@
 /out
 .DS_Store
 *~
-<<<<<<< HEAD
-*.swp
-=======
 *.swp
 /.idea
 *.iws
@@ -18,5 +15,4 @@
 /gradle/
 
 gradle.properties
-release-key.asc
->>>>>>> f540af9f
+release-key.asc